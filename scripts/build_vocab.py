#!/usr/bin/env python
# coding: utf-8
"""
Build a vocab file
"""
import argparse
import sys
import tempfile
from collections import Counter
from pathlib import Path
from types import SimpleNamespace
from typing import Dict, List

import sentencepiece as sp
from subword_nmt import apply_bpe, learn_bpe

<<<<<<< HEAD
from joeynmt.config import ConfigurationError, load_config
from joeynmt.constants import (  # pylint: disable=unused-import # noqa:F401
    BOS_ID, BOS_TOKEN, DE_ID, DE_TOKEN, EN_ID, EN_TOKEN, EOS_ID, EOS_TOKEN, PAD_ID,
    PAD_TOKEN, SEP_ID, SEP_TOKEN, UNK_ID, UNK_TOKEN,
)
=======
from joeynmt.config import ConfigurationError, _check_special_symbols, load_config
>>>>>>> 24096a46
from joeynmt.datasets import BaseDataset, build_dataset
from joeynmt.helpers import flatten, write_list_to_file
from joeynmt.tokenizers import BasicTokenizer
from joeynmt.vocabulary import sort_and_cut

# default definitions
SPECIAL_SYMBOLS = {
    "unk_token": "<unk>",
    "pad_token": "<pad>",
    "bos_token": "<s>",
    "eos_token": "</s>",
    "sep_token": None,  # "<sep>",
    "unk_id": 0,
    "pad_id": 1,
    "bos_id": 2,
    "eos_id": 3,
    "sep_id": None,  # 4,
    "lang_tags": [],  # ["<de>", "<en>"],
}


def build_vocab_from_sents(
    tokens: List[List[str]],
    vocab_file: Path,
    min_freq: int,
    max_size: int = sys.maxsize,
) -> None:
    """
    Builds char/word vocabulary from sentences.
    """
    print("### Building vocab...")

    # newly create unique token list
    counter = Counter(flatten(tokens))
    unique_tokens = sort_and_cut(counter, max_size, min_freq)
    write_list_to_file(vocab_file, unique_tokens)


def train_spm(
    sents: List[str],
    langs: List[str],
    max_size: int,
    model_file: str,
    random_subset: int,
    vocab_file: Path,
    cfg: SimpleNamespace,
    character_coverage: float = 1.0,
    model_type: str = 'unigram',
) -> None:
    """
    Train SentencePiece Model
    See: https://github.com/google/sentencepiece/blob/master/doc/options.md

    Note: model_file and vocab_file should not exist before sentencepiece training,
        will be overwritten if exist!

    :param sents: sentence list from training set
    :param langs: list of language codes, i.e ['en', 'de']
    :param max_size: same as vocab_limit in config
    :param model_file: sentencepiece model file (with ".model" extension)
    :param random_subset: subset size to train sentencepiece
    :param vocab_file: path to vocab file (one token per line)
    :param cfg: special symbols defined in config file
    :param character_coverage: amount of characters covered by the model,
        good defaults are: 0.9995 for languages with rich character set like Japanese
        or Chinese and 1.0 for other languages with small character set.
    :param model_type: model type. Choose from unigram (default), bpe, char, or word.
        The input sentence must be pretokenized when using word type.
    """
    LANG_TAGS = [f'<{lang}>' for lang in langs]  # TODO: import LANG_TAGS from Vocab

    model_file = Path(model_file)
    model_file.parent.mkdir(exist_ok=True)
    if model_file.is_file():
        print(f"Model file '{model_file}' will be overwritten.")

    with tempfile.NamedTemporaryFile(prefix="sentencepiece_", suffix=".txt") as temp:
        txt_file = Path(temp.name)
        write_list_to_file(txt_file, sents)

        model_prefix = model_file.parent / model_file.stem
        arguments = [
            f"--input={txt_file}",
            f"--model_prefix={model_prefix.as_posix()}",
            f"--model_type={model_type}",
            f"--vocab_size={max_size}",
            f"--character_coverage={character_coverage}",
            f"--accept_language={','.join(langs)}",
<<<<<<< HEAD
            f"--unk_piece={UNK_TOKEN}",
            f"--bos_piece={BOS_TOKEN}",
            f"--eos_piece={EOS_TOKEN}",
            f"--pad_piece={PAD_TOKEN}",
            f"--unk_id={UNK_ID}",
            f"--bos_id={BOS_ID}",
            f"--eos_id={EOS_ID}",
            f"--pad_id={PAD_ID}",
            f"--control_symbols={SEP_TOKEN}",
            f"--user_defined_symbols={','.join(LANG_TAGS)}",
=======
            f"--unk_piece={cfg.unk_token}",
            f"--bos_piece={cfg.bos_token}",
            f"--eos_piece={cfg.eos_token}",
            f"--pad_piece={cfg.pad_token}",
            f"--unk_id={cfg.unk_id}",
            f"--bos_id={cfg.bos_id}",
            f"--eos_id={cfg.eos_id}",
            f"--pad_id={cfg.pad_id}",
>>>>>>> 24096a46
            "--vocabulary_output_piece_score=false",
        ]
        if cfg.sep_token:
            arguments.append(f"--control_symbols={cfg.sep_token}")
        if cfg.lang_tags:
            arguments.append(f"--user_defined_symbols={','.join(cfg.lang_tags)}")
        if len(sents) >= random_subset:  # subsample
            arguments.append(f"--input_sentence_size={random_subset}")
            arguments.append("--shuffle_input_sentence=true")
            arguments.append("--train_extremely_large_corpus=true")

        print("### Training sentencepiece...")

        # Train sentencepiece model
        sp.SentencePieceTrainer.Train(" ".join(arguments))

        # Rename vocab file
        orig_vocab_file = model_prefix.with_suffix(".vocab")
        if orig_vocab_file.as_posix() != vocab_file.as_posix():
            print(f"### Copying {orig_vocab_file} to {vocab_file} ...")
            orig_vocab_file.rename(vocab_file)


def train_bpe(
    sents: List[str],
    num_merges: int,
    min_freq: int,
    codes: str,
) -> None:
    """
    Train BPE Model
    See: https://github.com/rsennrich/subword-nmt/blob/master/subword_nmt/learn_bpe.py

    :param sents: sentence list from training set
    :param num_merges: number of merges.
        Resulting vocabulary size can be slightly smaller or larger.
    :param min_freq: minimum frequency for a token to become part of the vocabulary
    :param codes: codes file. should not exist before bpe training, will be overwritten!
    """
    codes = Path(codes)
    codes.parent.mkdir(exist_ok=True)
    if codes.is_file():
        print(f"### Codes file '{codes}' will be overwitten.")

    with tempfile.NamedTemporaryFile(prefix="subword-nmt_", suffix=".txt") as temp:
        txt_file = Path(temp.name)
        write_list_to_file(txt_file, sents)

        bpe_parser = learn_bpe.create_parser()
        bpe_args = bpe_parser.parse_args([
            f"--input={txt_file}",
            f"--output={codes}",
            f"--symbols={num_merges}",
            f"--min-frequency={min_freq}",
        ])
        print("### Training bpe...")
        learn_bpe.learn_bpe(
            bpe_args.input,
            bpe_args.output,
            bpe_args.symbols,
            bpe_args.min_frequency,
            bpe_args.verbose,
            is_dict=False,
            total_symbols=False,
        )


def save_bpe(
        sents: List[str],
        vocab_file: str,
        codes: str,
        max_size: int,
        min_freq: int,
        separator: str = "@@",
        **kwargs,  # pylint: disable=unused-argument
) -> None:
    # pylint: disable=unused-argument
    bpe_parser = apply_bpe.create_parser()
    bpe_args = bpe_parser.parse_args([
        f"--codes={codes}",
        f"--separator={separator}",
    ])
    print("### Applying bpe...")
    bpe = apply_bpe.BPE(
        bpe_args.codes,
        bpe_args.merges,
        bpe_args.separator,
        None,
        bpe_args.glossaries,
    )
    tokens = [bpe.process_line(sent).strip().split() for sent in sents]
    # No max_size to include all vocab items generated by merges.
    build_vocab_from_sents(tokens=tokens,
                           vocab_file=vocab_file,
                           min_freq=min_freq,
                           max_size=max_size)


def run(
    args,
    train_data: BaseDataset,
    langs: List[str],
    level: str,
    min_freq: int,
    max_size: int,
    vocab_file: Path,
    tokenizer_type: str,
    tokenizer_cfg: Dict,
    special_symbols: Dict = SPECIAL_SYMBOLS,
):
    # pylint: disable=redefined-outer-name, dangerous-default-value
    # Warn overwriting
    if vocab_file.is_file():
        print(f"### Vocab file '{vocab_file}' will be overwritten.")

    def _get_sents(args, dataset: BaseDataset, langs: List[str], tokenized: bool):
        assert len(langs) in [1, 2], langs
        if len(dataset) > args.random_subset:
            n = args.random_subset if len(langs) == 1 else args.random_subset // 2
            dataset.random_subset = n
            dataset.sample_random_subset(seed=args.seed)

        sents = []
        for lang in langs:
            sents.extend(dataset.get_list(lang=lang, tokenized=tokenized))
        assert len(sents) <= args.random_subset, (len(sents), len(dataset))
        return sents

    if level in ["char", "word"]:
        # Get preprocessed tokenized sentences
        tokens = _get_sents(args, train_data, langs, tokenized=True)

        build_vocab_from_sents(
            tokens=tokens,
            vocab_file=vocab_file,
            min_freq=min_freq,
            max_size=max_size,
        )

    elif level == "bpe":
        # Get preprocessed sentences
        sents = _get_sents(args, train_data, langs, tokenized=False)

        if tokenizer_type == "sentencepiece":
            train_spm(
                sents=sents,
                langs=langs,
                max_size=max_size,
                model_file=tokenizer_cfg["model_file"],
                random_subset=args.random_subset,
                vocab_file=vocab_file,
                cfg=SimpleNamespace(**special_symbols),
                character_coverage=tokenizer_cfg.get("character_coverage", 1.0),
                model_type=tokenizer_cfg.get("model_type", "unigram"),
            )

        elif tokenizer_type == "subword-nmt":
            train_bpe(
                sents=sents,
                num_merges=tokenizer_cfg["num_merges"],
                min_freq=min_freq,
                codes=tokenizer_cfg["codes"],
            )
            save_bpe(
                sents=sents,
                vocab_file=vocab_file,
                max_size=max_size,
                min_freq=min_freq,
                **tokenizer_cfg,
            )
        else:
            raise ConfigurationError(f"{tokenizer_type}: Unknown tokenizer type.")
            # TODO: support fastBPE training! https://github.com/glample/fastBPE

    print("### Done.")


def main(args) -> None:  # pylint: disable=redefined-outer-name
    cfg = load_config(Path(args.config_path))
    src_cfg = cfg["data"]["src"]
    trg_cfg = cfg["data"]["trg"]
    special_symbols = _check_special_symbols(cfg["data"].get("special_symbols",
                                                             SPECIAL_SYMBOLS))

    # build basic tokenizer just for preprocessing purpose
    tokenizer = {
        src_cfg["lang"]:
        BasicTokenizer(
            level=src_cfg["level"],
            lowercase=src_cfg.get("lowercase", False),
            normalize=src_cfg.get("normalize", False),
            pretokenizer=src_cfg["tokenizer_cfg"].get("pretokenizer", "none").lower()
            if "tokenizer_cfg" in src_cfg else "none",
        ),
        trg_cfg["lang"]:
        BasicTokenizer(
            level=trg_cfg["level"],
            lowercase=trg_cfg.get("lowercase", False),
            normalize=trg_cfg.get("normalize", False),
            pretokenizer=trg_cfg["tokenizer_cfg"].get("pretokenizer", "none").lower()
            if "tokenizer_cfg" in trg_cfg else "none",
        ),
    }

    train_data = build_dataset(
        dataset_type=cfg["data"]["dataset_type"],
        path=cfg["data"]["train"],
        src_lang=src_cfg["lang"],
        trg_lang=trg_cfg["lang"],
        split="train",
        tokenizer=tokenizer,
        **cfg["data"].get("dataset_cfg", {}),
    )

    def _parse_cfg(cfg):
        lang = cfg["lang"]
        level = cfg["level"]
        min_freq = cfg.get("voc_min_freq", 1)
        max_size = int(cfg.get("voc_limit", sys.maxsize))

        voc_file = cfg.get("voc_file", 'vocab.txt')
        tok_type = cfg.get("tokenizer_type", "sentencepiece")
        tok_cfg = cfg.get("tokenizer_cfg", {})
        return lang, level, min_freq, max_size, voc_file, tok_type, tok_cfg

    src_tuple = _parse_cfg(src_cfg)
    trg_tuple = _parse_cfg(trg_cfg)

    if args.joint:
        for s, t in zip(src_tuple[1:], trg_tuple[1:]):
            assert s == t

        run(
            args,
            train_data=train_data,
            langs=[src_tuple[0], trg_tuple[0]],
            level=src_tuple[1],
            min_freq=src_tuple[2],
            max_size=src_tuple[3],
            vocab_file=Path(src_tuple[4]),
            tokenizer_type=src_tuple[5],
            tokenizer_cfg=src_tuple[6],
            special_symbols=special_symbols,
        )

    else:
        for lang, level, min_freq, max_size, voc_file, tok_type, tok_cfg in [
                src_tuple,
                trg_tuple,
        ]:
            run(
                args,
                train_data=train_data,
                langs=[lang],
                level=level,
                min_freq=min_freq,
                max_size=max_size,
                vocab_file=Path(f'{lang}_vocab.txt' if voc_file ==
                                'vocab.txt' else voc_file),
                tokenizer_type=tok_type,
                tokenizer_cfg=tok_cfg,
                special_symbols=special_symbols,
            )


if __name__ == "__main__":

    ap = argparse.ArgumentParser(description="Builds a vocabulary from training data.")

    ap.add_argument("config_path", type=str, help="path to YAML config file")
    ap.add_argument("--joint",
                    action="store_true",
                    help="Jointly train src and trg vocab")
    ap.add_argument(
        "--random-subset",
        type=int,
        default=1000000,
        help="Take this many examples randomly to train subwords.",
    )
    ap.add_argument(
        "--seed",
        type=int,
        default=42,
        help="Random seed to select the train subset. "
        "used only if len(dataset) > args.random_subset.",
    )
    args = ap.parse_args()

    main(args)<|MERGE_RESOLUTION|>--- conflicted
+++ resolved
@@ -14,15 +14,7 @@
 import sentencepiece as sp
 from subword_nmt import apply_bpe, learn_bpe
 
-<<<<<<< HEAD
-from joeynmt.config import ConfigurationError, load_config
-from joeynmt.constants import (  # pylint: disable=unused-import # noqa:F401
-    BOS_ID, BOS_TOKEN, DE_ID, DE_TOKEN, EN_ID, EN_TOKEN, EOS_ID, EOS_TOKEN, PAD_ID,
-    PAD_TOKEN, SEP_ID, SEP_TOKEN, UNK_ID, UNK_TOKEN,
-)
-=======
 from joeynmt.config import ConfigurationError, _check_special_symbols, load_config
->>>>>>> 24096a46
 from joeynmt.datasets import BaseDataset, build_dataset
 from joeynmt.helpers import flatten, write_list_to_file
 from joeynmt.tokenizers import BasicTokenizer
@@ -92,8 +84,6 @@
     :param model_type: model type. Choose from unigram (default), bpe, char, or word.
         The input sentence must be pretokenized when using word type.
     """
-    LANG_TAGS = [f'<{lang}>' for lang in langs]  # TODO: import LANG_TAGS from Vocab
-
     model_file = Path(model_file)
     model_file.parent.mkdir(exist_ok=True)
     if model_file.is_file():
@@ -111,18 +101,6 @@
             f"--vocab_size={max_size}",
             f"--character_coverage={character_coverage}",
             f"--accept_language={','.join(langs)}",
-<<<<<<< HEAD
-            f"--unk_piece={UNK_TOKEN}",
-            f"--bos_piece={BOS_TOKEN}",
-            f"--eos_piece={EOS_TOKEN}",
-            f"--pad_piece={PAD_TOKEN}",
-            f"--unk_id={UNK_ID}",
-            f"--bos_id={BOS_ID}",
-            f"--eos_id={EOS_ID}",
-            f"--pad_id={PAD_ID}",
-            f"--control_symbols={SEP_TOKEN}",
-            f"--user_defined_symbols={','.join(LANG_TAGS)}",
-=======
             f"--unk_piece={cfg.unk_token}",
             f"--bos_piece={cfg.bos_token}",
             f"--eos_piece={cfg.eos_token}",
@@ -131,7 +109,6 @@
             f"--bos_id={cfg.bos_id}",
             f"--eos_id={cfg.eos_id}",
             f"--pad_id={cfg.pad_id}",
->>>>>>> 24096a46
             "--vocabulary_output_piece_score=false",
         ]
         if cfg.sep_token:
